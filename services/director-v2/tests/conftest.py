--- conflicted
+++ resolved
@@ -1,12 +1,6 @@
-<<<<<<< HEAD
-import json
-import logging
-import os
-=======
 # pylint: disable=redefined-outer-name
 # pylint: disable=unused-argument
 # pylint: disable=unused-variable
->>>>>>> fb04edad
 
 import json
 from pathlib import Path
