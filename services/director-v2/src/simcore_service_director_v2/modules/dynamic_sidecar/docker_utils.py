# wraps all calls to underlying docker engine
import asyncio
import json
import logging
import time
from contextlib import suppress
from typing import Any, Deque, Dict, List, Optional, Set, Tuple

import aiodocker
from asyncio_extras import async_contextmanager
from models_library.projects import ProjectID
from models_library.service_settings import ComposeSpecModel, PathsMapping
from simcore_service_director_v2.models.schemas.constants import UserID

from .config import DynamicSidecarSettings
from .constants import DYNAMIC_SIDECAR_PREFIX, SERVICE_NAME_SIDECAR
from .exceptions import DynamicSidecarError, GenericDockerError
from .parse_docker_status import (
    TASK_STATES_ALL,
    TASK_STATES_RUNNING,
    ServiceState,
    extract_task_state,
)

log = logging.getLogger(__name__)


ServiceLabelsStoredData = Tuple[
    str, str, str, PathsMapping, ComposeSpecModel, Optional[str], str, str, int
]

# `assemble_service_name`function will join 5 strings together
# resulting in a name composed by 5 strings separated by `_`
EXPECTED_SERVICE_NAME_PARTS = 5


@async_contextmanager
async def docker_client() -> aiodocker.docker.Docker:
    try:
        client = aiodocker.Docker()
        yield client
    except aiodocker.exceptions.DockerError as e:
        message = "Unexpected error from docker client"
        log.exception(msg=message)
        raise GenericDockerError(message, e) from e
    finally:
        await client.close()


async def get_swarm_network(dynamic_sidecar_settings: DynamicSidecarSettings) -> Dict:
    async with docker_client() as client:  # pylint: disable=not-async-context-manager
        all_networks = await client.networks.list()

    network_name = "_default"
    if dynamic_sidecar_settings.simcore_services_network_name:
        network_name = dynamic_sidecar_settings.simcore_services_network_name
    # try to find the network name (usually named STACKNAME_default)
    networks = [
        x for x in all_networks if "swarm" in x["Scope"] and network_name in x["Name"]
    ]
    if not networks or len(networks) > 1:
        raise DynamicSidecarError(
            f"Swarm network name is not configured, found following networks: {networks}"
        )
    return networks[0]


async def create_network(network_config: Dict[str, Any]) -> str:
    async with docker_client() as client:  # pylint: disable=not-async-context-manager
        try:
            docker_network = await client.networks.create(network_config)
            return docker_network.id
        except aiodocker.exceptions.DockerError as e:
            network_name = network_config["Name"]
            # make sure the current error being trapped is network dose not exit
            if f"network with name {network_name} already exists" not in str(e):
                raise e

            # Fetch network name if network already exists.
            # The environment is trashed because there seems to be an issue
            # when stopping previous services.
            # It is not possible to immediately remote the network after
            # a docker-compose down involving and external overlay network
            # has removed a container; it results as already attached
            for network_details in await client.networks.list():
                if network_name == network_details["Name"]:
                    return network_details["Id"]

            # finally raise an error if a network cannot be spawned
            # pylint: disable=raise-missing-from
            raise DynamicSidecarError(
                f"Could not create or recover a network ID for {network_config}"
            )


async def create_service_and_get_id(create_service_data: Dict[str, Any]) -> str:
    async with docker_client() as client:  # pylint: disable=not-async-context-manager
        service_start_result = await client.services.create(**create_service_data)

    if "ID" not in service_start_result:
        raise DynamicSidecarError(
            "Error while starting service: {}".format(str(service_start_result))
        )
    return service_start_result["ID"]


async def inspect_service(service_id: str) -> Dict[str, Any]:
    async with docker_client() as client:  # pylint: disable=not-async-context-manager
        return await client.services.inspect(service_id)


async def get_dynamic_sidecars_to_monitor(
    dynamic_sidecar_settings: DynamicSidecarSettings,
) -> Deque[ServiceLabelsStoredData]:
    """called when monitor is started to discover new services to monitor"""
    async with docker_client() as client:  # pylint: disable=not-async-context-manager
        running_services = await client.services.list(
            filters={
                "label": [
                    f"swarm_stack_name={dynamic_sidecar_settings.swarm_stack_name}"
                ]
            }
        )

    dynamic_sidecar_services: Deque[Tuple[str, str]] = Deque()

    for service in running_services:
        service_name: str = service["Spec"]["Name"]
        if not service_name.startswith(DYNAMIC_SIDECAR_PREFIX):
            continue

        service_name_parts = service_name.split("_")
        if len(service_name_parts) < EXPECTED_SERVICE_NAME_PARTS:
            continue

        # check to see if this is a dynamic-sidecar
        if (
            service_name_parts[0] != DYNAMIC_SIDECAR_PREFIX
            or service_name_parts[3] != SERVICE_NAME_SIDECAR
        ):
            continue

        # push found data to list
        node_uuid = service["Spec"]["Labels"]["uuid"]
        service_key = service["Spec"]["Labels"]["service_key"]
        service_tag = service["Spec"]["Labels"]["service_tag"]
        paths_mapping = PathsMapping.parse_raw(
            service["Spec"]["Labels"]["paths_mapping"]
        )
        compose_spec = json.loads(service["Spec"]["Labels"]["compose_spec"])
        target_container = service["Spec"]["Labels"]["target_container"]

        dynamic_sidecar_network_name = service["Spec"]["Labels"][
            "traefik.docker.network"
        ]
        simcore_traefik_zone = service["Spec"]["Labels"]["io.simcore.zone"]
        service_port = service["Spec"]["Labels"]["service_port"]

        entry: ServiceLabelsStoredData = (
            service_name,
            node_uuid,
            service_key,
            service_tag,
            paths_mapping,
            compose_spec,
            target_container,
            dynamic_sidecar_network_name,
            simcore_traefik_zone,
            service_port,
        )
        dynamic_sidecar_services.append(entry)

    return dynamic_sidecar_services


async def _extract_task_data_from_service_for_state(
    service_id: str,
    dynamic_sidecar_settings: DynamicSidecarSettings,
    target_statuses: Set[str],
) -> Dict[str, Any]:
    """Waits until the dynamic-sidecar task is in one of the target_statuses
    and then returns the task"""

    async def sleep_or_error(started: float, task: Dict):
        await asyncio.sleep(1.0)
        elapsed = time.time() - started
        if elapsed > dynamic_sidecar_settings.timeout_fetch_dynamic_sidecar_node_id:
            raise DynamicSidecarError(
                msg=(
                    "Timed out while searching for an assigned NodeID for "
                    f"service_id={service_id}. Last task inspect result: {task}"
                )
            )

    async with docker_client() as client:  # pylint: disable=not-async-context-manager
        service_state: str = None
        started = time.time()

        while service_state not in target_statuses:
            running_services = await client.tasks.list(filters={"service": service_id})

            service_container_count = len(running_services)

            # the service could not be started yet, let's wait for the next iteration?
            if service_container_count == 0:
                await sleep_or_error(started=started, task={})
                continue

            # The service might have more then one task because the previous might have died out
            # Only interested in the latest Task/container as only 1 container per service
            # is being run
            sorted_tasks = sorted(running_services, key=lambda task: task["UpdatedAt"])
            task = sorted_tasks[-1]

            service_state = task["Status"]["State"]

            await sleep_or_error(started=started, task=task)

    return task


async def get_node_id_from_task_for_service(
    service_id: str, dynamic_sidecar_settings: DynamicSidecarSettings
) -> str:
    """Awaits until the service has a running task and returns the
    node's ID where it is running. When in a running state, the service
    is most certainly has a NodeID assigned"""

    task = await _extract_task_data_from_service_for_state(
        service_id=service_id,
        dynamic_sidecar_settings=dynamic_sidecar_settings,
        target_statuses=TASK_STATES_RUNNING,
    )

    if "NodeID" not in task:
        raise DynamicSidecarError(
            msg=(
                f"Could not find an assigned NodeID for service_id={service_id}. "
                f"Last task inspect result: {task}"
            )
        )

    return task["NodeID"]


async def get_dynamic_sidecar_state(
    service_id: str, dynamic_sidecar_settings: DynamicSidecarSettings
) -> Tuple[ServiceState, str]:

    last_task = await _extract_task_data_from_service_for_state(
        service_id=service_id,
        dynamic_sidecar_settings=dynamic_sidecar_settings,
        target_statuses=TASK_STATES_ALL,
    )

    task_status = last_task["Status"]
    return extract_task_state(task_status=task_status)


async def are_all_services_present(
    node_uuid: str, dynamic_sidecar_settings: DynamicSidecarSettings
) -> bool:
    """
    The dynamic-sidecar stack always expects to have 2 running services
    """
    async with docker_client() as client:  # pylint: disable=not-async-context-manager
        stack_services = await client.services.list(
            filters={
                "label": [
                    f"swarm_stack_name={dynamic_sidecar_settings.swarm_stack_name}",
                    f"uuid={node_uuid}",
                ]
            }
        )
        if len(stack_services) != 2:
            log.warning("Expected 2 services found %s", stack_services)
            return False

        return True


async def remove_dynamic_sidecar_stack(
    node_uuid: str, dynamic_sidecar_settings: DynamicSidecarSettings
) -> None:
    """Removes all services from the stack, in theory there should only be 2 services"""
    async with docker_client() as client:  # pylint: disable=not-async-context-manager
        services_to_remove = await client.services.list(
            filters={
                "label": [
                    f"swarm_stack_name={dynamic_sidecar_settings.swarm_stack_name}",
                    f"uuid={node_uuid}",
                ]
            }
        )
        to_remove_tasks = [
            client.services.delete(service["ID"]) for service in services_to_remove
        ]
        await asyncio.gather(*to_remove_tasks)


async def remove_dynamic_sidecar_network(network_name: str):
    with suppress(aiodocker.exceptions.DockerError):
        async with docker_client() as client:  # pylint: disable=not-async-context-manager
            network = await client.networks.get(network_name)
            await network.delete()


async def list_dynamic_sidecar_services(
    dynamic_sidecar_settings: DynamicSidecarSettings,
    user_id: Optional[UserID] = None,
    project_id: Optional[ProjectID] = None,
) -> List[Dict[str, Any]]:
    service_filters = {
        "label": [
            f"swarm_stack_name={dynamic_sidecar_settings.swarm_stack_name}",
        ],
        "name": [DYNAMIC_SIDECAR_PREFIX],
    }
    if user_id is not None:
        service_filters["label"].append(f"user_id={user_id}")
    if project_id is not None:
        service_filters["label"].append(f"study_id={project_id}")

    async with docker_client() as client:  # pylint: disable=not-async-context-manager
<<<<<<< HEAD
        dynamic_sidecar_services = await client.services.list(
            filters={
                "label": [
                    f"swarm_stack_name={dynamic_sidecar_settings.swarm_stack_name}",
                    f"type={ServiceType.MAIN.value}",
                ]
            }
        )
        return dynamic_sidecar_services


async def dynamic_service_is_running(
    dynamic_sidecar_settings: DynamicSidecarSettings, node_uuid: str
) -> Optional[Tuple[str, str]]:
    async with docker_client() as client:  # pylint: disable=not-async-context-manager
        dynamic_sidecar_services = await client.services.list(
            filters={
                "label": [
                    f"swarm_stack_name={dynamic_sidecar_settings.swarm_stack_name}",
                    f"type={ServiceType.MAIN.value}",
                    f"uuid={node_uuid}",
                ]
            }
        )

        is_dynamic_sidecar = len(dynamic_sidecar_services) == 1
        return is_dynamic_sidecar
=======
        dynamic_sidecar_services = await client.services.list(filters=service_filters)
        return dynamic_sidecar_services
>>>>>>> 1fe76df8
<|MERGE_RESOLUTION|>--- conflicted
+++ resolved
@@ -322,15 +322,7 @@
         service_filters["label"].append(f"study_id={project_id}")
 
     async with docker_client() as client:  # pylint: disable=not-async-context-manager
-<<<<<<< HEAD
-        dynamic_sidecar_services = await client.services.list(
-            filters={
-                "label": [
-                    f"swarm_stack_name={dynamic_sidecar_settings.swarm_stack_name}",
-                    f"type={ServiceType.MAIN.value}",
-                ]
-            }
-        )
+        dynamic_sidecar_services = await client.services.list(filters=service_filters)
         return dynamic_sidecar_services
 
 
@@ -349,8 +341,4 @@
         )
 
         is_dynamic_sidecar = len(dynamic_sidecar_services) == 1
-        return is_dynamic_sidecar
-=======
-        dynamic_sidecar_services = await client.services.list(filters=service_filters)
-        return dynamic_sidecar_services
->>>>>>> 1fe76df8
+        return is_dynamic_sidecar