--- conflicted
+++ resolved
@@ -13,22 +13,13 @@
 
 from async_timeout import timeout
 from fastapi import FastAPI, Request
-<<<<<<< HEAD
-=======
-from models_library.basic_types import PortInt
-from models_library.projects import ProjectID
->>>>>>> e41072ab
 from models_library.projects_nodes_io import NodeID
 
-<<<<<<< HEAD
-=======
 from ....core.settings import (
     DynamicServicesMonitoringSettings,
+    DynamicSidecarSettings,
     DynamicServicesSettings,
-    DynamicSidecarSettings,
 )
-from ....models.schemas.constants import UserID
->>>>>>> e41072ab
 from ....models.schemas.dynamic_services import RunningServiceDetails
 from ..docker_utils import (
     ServiceLabelsStoredData,
@@ -61,20 +52,12 @@
     fetches status for service and then processes all the registered events
     and updates the status back
     """
-<<<<<<< HEAD
-    dynamic_sidecar_settings: DynamicSidecarSettings = (
-        app.state.dynamic_sidecar_settings
-=======
-    # TODO: check if service is still present, if not remove
-    # self from monitor and log it as warning
     dynamic_services_settings: DynamicServicesSettings = (
         app.state.settings.dynamic_services
->>>>>>> e41072ab
     )
 
     output_monitor_data: MonitorData = input_monitor_data.copy(deep=True)
 
-<<<<<<< HEAD
     # checks if service is still present, if not removes
     # self from monitor and log it as warning
     # use a property to check that these are not here
@@ -82,13 +65,8 @@
         input_monitor_data.dynamic_sidecar.were_services_created
         and not await are_all_services_present(
             node_uuid=input_monitor_data.node_uuid,
-            dynamic_sidecar_settings=dynamic_sidecar_settings,
-        )
-=======
-    if not await are_all_services_present(
-        node_uuid=input_monitor_data.node_uuid,
-        dynamic_sidecar_settings=dynamic_services_settings.dynamic_sidecar,
->>>>>>> e41072ab
+            dynamic_sidecar_settings=dynamic_services_settings.dynamic_sidecar,
+        )
     ):
         monitor: DynamicSidecarsMonitor = _get_monitor(app)
         # always save the state when removing zombie services
@@ -157,28 +135,7 @@
         self._keep_running: bool = False
         self._inverse_search_mapping: Dict[str, str] = dict()
 
-<<<<<<< HEAD
     async def add_service_to_monitor(self, monitor_data: MonitorData) -> None:
-=======
-    async def add_service_to_monitor(
-        # pylint: disable=too-many-arguments
-        self,
-        service_name: str,
-        node_uuid: str,
-        project_id: ProjectID,
-        user_id: UserID,
-        hostname: str,
-        port: Optional[PortInt],
-        service_key: str,
-        service_tag: str,
-        paths_mapping: PathsMapping,
-        compose_spec: ComposeSpecModel,
-        target_container: Optional[str],
-        dynamic_sidecar_network_name: str,
-        simcore_traefik_zone: str,
-        service_port: int,
-    ) -> None:
->>>>>>> e41072ab
         """Invoked before the service is started
 
         Because we do not have all items require to compute the service_name the node_uuid is used to
