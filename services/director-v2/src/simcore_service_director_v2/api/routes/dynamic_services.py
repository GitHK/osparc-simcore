import logging
from pprint import pformat
<<<<<<< HEAD
from typing import Dict, Union, List, Optional
=======
from typing import List, Optional
>>>>>>> 1fe76df8
from uuid import UUID

import httpx
from fastapi import APIRouter, Depends, Header
from fastapi.responses import RedirectResponse
<<<<<<< HEAD
from models_library.services import ServiceKeyVersion
=======
from models_library.projects import ProjectID
from models_library.service_settings import SimcoreService
from models_library.services import ServiceKeyVersion
from simcore_service_director_v2.models.schemas.constants import UserID
>>>>>>> 1fe76df8
from starlette import status
from starlette.datastructures import URL

from ...models.domains.dynamic_services import (
    DynamicServiceCreate,
    RetrieveDataIn,
    RetrieveDataOutEnveloped,
)
from ...models.schemas.services import RunningServiceDetails
from ...modules.dynamic_sidecar.config import DynamicSidecarSettings, get_settings
from ...modules.dynamic_sidecar.constants import (
    DYNAMIC_SIDECAR_PREFIX,
    SERVICE_NAME_PROXY,
    SERVICE_NAME_SIDECAR,
)
from ...modules.dynamic_sidecar.docker_utils import (
    create_network,
    create_service_and_get_id,
    get_node_id_from_task_for_service,
    get_swarm_network,
    list_dynamic_sidecar_services,
    dynamic_service_is_running,
)
<<<<<<< HEAD
=======
from ...modules.dynamic_sidecar.exceptions import DynamicSidecarNotFoundError
>>>>>>> 1fe76df8
from ...modules.dynamic_sidecar.monitor import DynamicSidecarsMonitor, get_monitor
from ...modules.dynamic_sidecar.monitor.models import ServiceStateReply
from ...modules.dynamic_sidecar.service_specs import (
    assemble_service_name,
    merge_settings_before_use,
    dyn_proxy_entrypoint_assembly,
    dynamic_sidecar_assembly,
    extract_service_port_from_compose_start_spec,
)
from ...utils.logging_utils import log_decorator
from ..dependencies.director_v0 import DirectorV0Client, get_director_v0_client
from ..dependencies.dynamic_services import (
    ServicesClient,
    get_service_base_url,
    get_services_client,
)

router = APIRouter()
log = logging.getLogger(__file__)


@router.get(
    "",
    status_code=status.HTTP_200_OK,
    response_model=List[ServiceStateReply],
    summary=(
        "returns a list of running interactive services filtered by user_id and/or project_id"
        "both legacy (director-v0) and modern (director-v2)"
    ),
)
async def list_running_dynamic_services(
    user_id: Optional[UserID] = None,
    project_id: Optional[ProjectID] = None,
    director_v0_client: DirectorV0Client = Depends(get_director_v0_client),
    dynamic_sidecar_settings: DynamicSidecarSettings = Depends(get_settings),
    monitor: DynamicSidecarsMonitor = Depends(get_monitor),
) -> List[ServiceStateReply]:
    legacy_running_services: List[
        RunningServiceDetails
    ] = await director_v0_client.get_running_services(user_id, project_id)

    modern_running_services: List[ServiceStateReply] = [
        await monitor.get_stack_status(service["Spec"]["Labels"]["uuid"])
        for service in await list_dynamic_sidecar_services(
            dynamic_sidecar_settings, user_id, project_id
        )
    ]

    return legacy_running_services + modern_running_services


@router.post(
    "",
    summary="create & start the dynamic service",
    status_code=status.HTTP_201_CREATED,
    response_model=ServiceStateReply,
)
@log_decorator(logger=log)
async def create_dynamic_service(
    service: DynamicServiceCreate,
    x_dynamic_sidecar_request_dns: str = Header(...),
    x_dynamic_sidecar_request_scheme: str = Header(...),
    director_v0_client: DirectorV0Client = Depends(get_director_v0_client),
    dynamic_sidecar_settings: DynamicSidecarSettings = Depends(get_settings),
    monitor: DynamicSidecarsMonitor = Depends(get_monitor),
) -> ServiceStateReply:
    simcore_service: SimcoreService = await director_v0_client.get_service_labels(
        service=ServiceKeyVersion(key=service.key, version=service.version)
    )
    if not simcore_service.needs_dynamic_sidecar:
        # forward to director-v0
        redirection_url = director_v0_client.client.base_url.copy_with(
            path="/v0/running_interactive_services",
            params={
                "user_id": f"{service.user_id}",
                "project_id": f"{service.project_id}",
                "service_uuid": f"{service.uuid}",
                "service_key": f"{service.key}",
                "service_version": f"{service.version}",
                "service_basepath": f"{service.basepath}",
            },
        )
<<<<<<< HEAD
        log.debug("Redirecting %s", redirect_url_with_query)
        return RedirectResponse(redirect_url_with_query)
=======
        return RedirectResponse(redirection_url)
>>>>>>> 1fe76df8

    # if service is already running return the status
    if await dynamic_service_is_running(dynamic_sidecar_settings, str(service.uuid)):
        return await monitor.get_stack_status(str(service.uuid))

    # the dynamic-sidecar should merge all the settings, especially:
    # resources and placement derived from all the images in
    # the provided docker-compose spec
    # also other encodes the env vars to target the proper container
    simcore_service.settings = await merge_settings_before_use(
        director_v0_client=director_v0_client,
        service_key=service.key,
        service_tag=service.version,
    )

    # Service naming schema:
    # -  dysdcr_{uuid}_{first_two_project_id}_prxy_{name_from_service_key}
    # -  dysdcr_{uuid}_{first_two_project_id}_sdcr_{name_from_service_key}

    service_name_dynamic_sidecar = assemble_service_name(
        service.project_id, service.key, service.uuid, SERVICE_NAME_SIDECAR
    )
    service_name_proxy = assemble_service_name(
        service.project_id, service.key, service.uuid, SERVICE_NAME_PROXY
    )

    first_two_project_id = str(service.project_id)[:2]

    # unique name for the traefik constraints
    io_simcore_zone = f"{DYNAMIC_SIDECAR_PREFIX}_{service.uuid}_{first_two_project_id}"

    # based on the node_id and project_id
    dynamic_sidecar_network_name = (
        f"{DYNAMIC_SIDECAR_PREFIX}_{service.uuid}_{first_two_project_id}"
    )
    # these configuration should guarantee 245 address network
    network_config = {
        "Name": dynamic_sidecar_network_name,
        "Driver": "overlay",
        "Labels": {
            "io.simcore.zone": f"{dynamic_sidecar_settings.traefik_simcore_zone}",
            "com.simcore.description": f"interactive for node: {service.uuid}_{first_two_project_id}",
            "uuid": f"{service.uuid}",  # needed for removal when project is closed
        },
        "Attachable": True,
        "Internal": False,
    }
    dynamic_sidecar_network_id = await create_network(network_config)

    # attach the service to the swarm network dedicated to services
    swarm_network = await get_swarm_network(dynamic_sidecar_settings)
    swarm_network_id = swarm_network["Id"]
    swarm_network_name = swarm_network["Name"]

    # start dynamic-sidecar and run the proxy on the same node
    # TODO: DYNAMIC-SIDECAR: ANE refactor to actual model
    dynamic_sidecar_create_service_params = await dynamic_sidecar_assembly(
        dynamic_sidecar_settings=dynamic_sidecar_settings,
        io_simcore_zone=io_simcore_zone,
        dynamic_sidecar_network_name=dynamic_sidecar_network_name,
        dynamic_sidecar_network_id=dynamic_sidecar_network_id,
        swarm_network_id=swarm_network_id,
        dynamic_sidecar_name=service_name_dynamic_sidecar,
        user_id=service.user_id,
        node_uuid=service.uuid,
        service_key=service.key,
        service_tag=service.version,
        paths_mapping=simcore_service.paths_mapping,
        compose_spec=simcore_service.compose_spec,
        target_container=simcore_service.container_http_entry,
        project_id=service.project_id,
        settings=simcore_service.settings,
    )
    log.debug(
        "dynamic-sidecar create_service_params %s",
        pformat(dynamic_sidecar_create_service_params),
    )

    dynamic_sidecar_id = await create_service_and_get_id(
        dynamic_sidecar_create_service_params
    )

    dynamic_sidecar_node_id = await get_node_id_from_task_for_service(
        dynamic_sidecar_id, dynamic_sidecar_settings
    )

    dynamic_sidecar_proxy_create_service_params = await dyn_proxy_entrypoint_assembly(
        dynamic_sidecar_settings=dynamic_sidecar_settings,
        node_uuid=service.uuid,
        io_simcore_zone=io_simcore_zone,
        dynamic_sidecar_network_name=dynamic_sidecar_network_name,
        dynamic_sidecar_network_id=dynamic_sidecar_network_id,
        service_name=service_name_proxy,
        swarm_network_id=swarm_network_id,
        swarm_network_name=swarm_network_name,
        user_id=service.user_id,
        project_id=service.project_id,
        dynamic_sidecar_node_id=dynamic_sidecar_node_id,
        request_scheme=x_dynamic_sidecar_request_scheme,
        request_dns=x_dynamic_sidecar_request_dns,
    )
    log.debug(
        "dynamic-sidecar-proxy create_service_params %s",
        pformat(dynamic_sidecar_proxy_create_service_params),
    )

    # no need for the id any longer
    await create_service_and_get_id(dynamic_sidecar_proxy_create_service_params)

    # services where successfully started and they can be monitored
    # TODO: DYNAMIC-SIDECAR: ANE refactor to actual model, also passing the models would use less lines..
    await monitor.add_service_to_monitor(
        service_name=service_name_dynamic_sidecar,
        node_uuid=str(service.uuid),
        hostname=service_name_dynamic_sidecar,
        port=dynamic_sidecar_settings.web_service_port,
        service_key=service.key,
        service_tag=service.version,
        paths_mapping=simcore_service.paths_mapping,
        compose_spec=simcore_service.compose_spec,
        target_container=simcore_service.container_http_entry,
        dynamic_sidecar_network_name=dynamic_sidecar_network_name,
        simcore_traefik_zone=io_simcore_zone,
        service_port=extract_service_port_from_compose_start_spec(
            dynamic_sidecar_create_service_params
        ),
    )

    # returning data for the proxy service so the service UI metadata can be extracted from here
    return await monitor.get_stack_status(str(service.uuid))


@router.get(
    "/{node_uuid}",
    summary="assembles the status for the dynamic-sidecar",
    response_model=ServiceStateReply,
)
async def dynamic_sidecar_status(
    node_uuid: UUID,
<<<<<<< HEAD
    user_id: int = Query(..., description="required by director-v1"),
    project_id: UUID = Query(..., description="required by director-v1"),
    dynamic_sidecar_settings: DynamicSidecarSettings = Depends(get_settings),
    director_v0_client: DirectorV0Client = Depends(get_director_v0_client),
    monitor: DynamicSidecarsMonitor = Depends(get_monitor),
) -> Union[Dict, List]:
    """
    returns:
        - "Dict" if dynamic-service
        - "List" if legacy dynamic service (reply of GET /running_interactive_services)
    """
    use_dynamic_sidecar = await dynamic_service_is_running(
        dynamic_sidecar_settings, str(node_uuid)
    )
    if not use_dynamic_sidecar:
=======
    director_v0_client: DirectorV0Client = Depends(get_director_v0_client),
    monitor: DynamicSidecarsMonitor = Depends(get_monitor),
) -> ServiceStateReply:

    try:
        return await monitor.get_stack_status(str(node_uuid))
    except DynamicSidecarNotFoundError:
        # legacy service? if it's not then a 404 will anyway be received
>>>>>>> 1fe76df8
        # forward to director-v0
        redirection_url = director_v0_client.client.base_url.copy_with(
            path=f"/v0/running_interactive_services/{node_uuid}",
        )
<<<<<<< HEAD
        log.debug("Redirecting %s", redirect_url_with_query)
        return RedirectResponse(redirect_url_with_query)
=======
>>>>>>> 1fe76df8

        return RedirectResponse(redirection_url)


@router.delete(
    "/{node_uuid}",
    status_code=status.HTTP_204_NO_CONTENT,
    response_model=None,
    summary="stops previously spawned dynamic-sidecar",
)
async def stop_dynamic_service(
    node_uuid: UUID,
<<<<<<< HEAD
    save_state: Optional[bool],
    dynamic_sidecar_settings: DynamicSidecarSettings = Depends(get_settings),
    director_v0_client: DirectorV0Client = Depends(get_director_v0_client),
    monitor: DynamicSidecarsMonitor = Depends(get_monitor),
) -> Dict[str, str]:
    use_dynamic_sidecar = await dynamic_service_is_running(
        dynamic_sidecar_settings, str(node_uuid)
    )
=======
    save_state: Optional[bool] = True,
    director_v0_client: DirectorV0Client = Depends(get_director_v0_client),
    monitor: DynamicSidecarsMonitor = Depends(get_monitor),
) -> None:
>>>>>>> 1fe76df8

    try:
        await monitor.remove_service_from_monitor(str(node_uuid), save_state)
    except DynamicSidecarNotFoundError:
        # legacy service? if it's not then a 404 will anyway be received
        # forward to director-v0
        redirection_url = director_v0_client.client.base_url.copy_with(
            path=f"/v0/running_interactive_services/{node_uuid}",
            params={"save_state": bool(save_state)},
        )
<<<<<<< HEAD
        log.debug("Redirecting %s", redirect_url_with_query)
        return RedirectResponse(redirect_url_with_query)
=======
>>>>>>> 1fe76df8

        return RedirectResponse(redirection_url)


@router.post(
    "/{node_uuid}:retrieve",
    summary="Calls the dynamic service's retrieve endpoint with optional port_keys",
    response_model=RetrieveDataOutEnveloped,
    status_code=status.HTTP_200_OK,
)
@log_decorator(logger=log)
async def service_retrieve_data_on_ports(
    retrieve_settings: RetrieveDataIn,
    service_base_url: URL = Depends(get_service_base_url),
    services_client: ServicesClient = Depends(get_services_client),
):
    # the handling of client/server errors is already encapsulated in the call to request
    resp = await services_client.request(
        "POST",
        f"{service_base_url}/retrieve",
        data=retrieve_settings.json(by_alias=True),
        timeout=httpx.Timeout(
            5.0, read=60 * 60.0
        ),  # this call waits for the service to download data
    )
    # validate and return
    return RetrieveDataOutEnveloped.parse_obj(resp.json())<|MERGE_RESOLUTION|>--- conflicted
+++ resolved
@@ -1,23 +1,15 @@
 import logging
 from pprint import pformat
-<<<<<<< HEAD
-from typing import Dict, Union, List, Optional
-=======
 from typing import List, Optional
->>>>>>> 1fe76df8
 from uuid import UUID
 
 import httpx
 from fastapi import APIRouter, Depends, Header
 from fastapi.responses import RedirectResponse
-<<<<<<< HEAD
 from models_library.services import ServiceKeyVersion
-=======
 from models_library.projects import ProjectID
 from models_library.service_settings import SimcoreService
-from models_library.services import ServiceKeyVersion
 from simcore_service_director_v2.models.schemas.constants import UserID
->>>>>>> 1fe76df8
 from starlette import status
 from starlette.datastructures import URL
 
@@ -41,10 +33,7 @@
     list_dynamic_sidecar_services,
     dynamic_service_is_running,
 )
-<<<<<<< HEAD
-=======
 from ...modules.dynamic_sidecar.exceptions import DynamicSidecarNotFoundError
->>>>>>> 1fe76df8
 from ...modules.dynamic_sidecar.monitor import DynamicSidecarsMonitor, get_monitor
 from ...modules.dynamic_sidecar.monitor.models import ServiceStateReply
 from ...modules.dynamic_sidecar.service_specs import (
@@ -116,7 +105,7 @@
     )
     if not simcore_service.needs_dynamic_sidecar:
         # forward to director-v0
-        redirection_url = director_v0_client.client.base_url.copy_with(
+        redirect_url_with_query = director_v0_client.client.base_url.copy_with(
             path="/v0/running_interactive_services",
             params={
                 "user_id": f"{service.user_id}",
@@ -127,12 +116,8 @@
                 "service_basepath": f"{service.basepath}",
             },
         )
-<<<<<<< HEAD
         log.debug("Redirecting %s", redirect_url_with_query)
         return RedirectResponse(redirect_url_with_query)
-=======
-        return RedirectResponse(redirection_url)
->>>>>>> 1fe76df8
 
     # if service is already running return the status
     if await dynamic_service_is_running(dynamic_sidecar_settings, str(service.uuid)):
@@ -272,23 +257,6 @@
 )
 async def dynamic_sidecar_status(
     node_uuid: UUID,
-<<<<<<< HEAD
-    user_id: int = Query(..., description="required by director-v1"),
-    project_id: UUID = Query(..., description="required by director-v1"),
-    dynamic_sidecar_settings: DynamicSidecarSettings = Depends(get_settings),
-    director_v0_client: DirectorV0Client = Depends(get_director_v0_client),
-    monitor: DynamicSidecarsMonitor = Depends(get_monitor),
-) -> Union[Dict, List]:
-    """
-    returns:
-        - "Dict" if dynamic-service
-        - "List" if legacy dynamic service (reply of GET /running_interactive_services)
-    """
-    use_dynamic_sidecar = await dynamic_service_is_running(
-        dynamic_sidecar_settings, str(node_uuid)
-    )
-    if not use_dynamic_sidecar:
-=======
     director_v0_client: DirectorV0Client = Depends(get_director_v0_client),
     monitor: DynamicSidecarsMonitor = Depends(get_monitor),
 ) -> ServiceStateReply:
@@ -297,16 +265,10 @@
         return await monitor.get_stack_status(str(node_uuid))
     except DynamicSidecarNotFoundError:
         # legacy service? if it's not then a 404 will anyway be received
->>>>>>> 1fe76df8
         # forward to director-v0
         redirection_url = director_v0_client.client.base_url.copy_with(
             path=f"/v0/running_interactive_services/{node_uuid}",
         )
-<<<<<<< HEAD
-        log.debug("Redirecting %s", redirect_url_with_query)
-        return RedirectResponse(redirect_url_with_query)
-=======
->>>>>>> 1fe76df8
 
         return RedirectResponse(redirection_url)
 
@@ -319,21 +281,10 @@
 )
 async def stop_dynamic_service(
     node_uuid: UUID,
-<<<<<<< HEAD
-    save_state: Optional[bool],
-    dynamic_sidecar_settings: DynamicSidecarSettings = Depends(get_settings),
-    director_v0_client: DirectorV0Client = Depends(get_director_v0_client),
-    monitor: DynamicSidecarsMonitor = Depends(get_monitor),
-) -> Dict[str, str]:
-    use_dynamic_sidecar = await dynamic_service_is_running(
-        dynamic_sidecar_settings, str(node_uuid)
-    )
-=======
     save_state: Optional[bool] = True,
     director_v0_client: DirectorV0Client = Depends(get_director_v0_client),
     monitor: DynamicSidecarsMonitor = Depends(get_monitor),
 ) -> None:
->>>>>>> 1fe76df8
 
     try:
         await monitor.remove_service_from_monitor(str(node_uuid), save_state)
@@ -344,11 +295,6 @@
             path=f"/v0/running_interactive_services/{node_uuid}",
             params={"save_state": bool(save_state)},
         )
-<<<<<<< HEAD
-        log.debug("Redirecting %s", redirect_url_with_query)
-        return RedirectResponse(redirect_url_with_query)
-=======
->>>>>>> 1fe76df8
 
         return RedirectResponse(redirection_url)
 
