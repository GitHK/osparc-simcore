import logging
from enum import Enum
from typing import Optional

from models_library.settings.http_clients import ClientRequestSettings
from models_library.settings.postgres import PostgresSettings
from pydantic import BaseSettings, Field, validator
from pydantic.types import PositiveInt


class BootModeEnum(str, Enum):
    DEBUG = "debug-ptvsd"
    PRODUCTION = "production"
    DEVELOPMENT = "development"


class _CommonConfig:
    case_sensitive = False
    env_file = ".env"  # SEE https://pydantic-docs.helpmanual.io/usage/settings/#dotenv-env-support


class DirectorSettings(BaseSettings):
    enabled: bool = Field(
        True, description="Enables/Disables connection with director service"
    )
    host: str
    port: int = 8080
    vtag: str = "v0"

    @property
    def base_url(self) -> str:
        return f"http://{self.host}:{self.port}/{self.vtag}"

    class Config(_CommonConfig):
        env_prefix = "DIRECTOR_"


class PGSettings(PostgresSettings):
    enabled: bool = Field(True, description="Enables/Disables connection with service")

    class Config(_CommonConfig, PostgresSettings.Config):
        env_prefix = "POSTGRES_"


class RegistrySettings(BaseSettings):
    url: str = Field(..., description="URL to the docker registry")
    ssl: bool = Field(..., description="if registry is secore or not")

    threadpool_max_workers: int = Field(
        None,
        description="Amount of threads to put in the pool, if None uses threadpool's default",
    )

    @property
    def address(self) -> str:
        protocol = "https" if self.ssl else "http"
        return f"{protocol}://{self.url}"

    class Config(_CommonConfig):
        env_prefix = "REGISTRY_"


class AppSettings(BaseSettings):
    @classmethod
    def create_default(cls) -> "AppSettings":
        # This call triggers parsers
        return cls(
            postgres=PGSettings(),
            director=DirectorSettings(),
            registry=RegistrySettings(),
            client_request=ClientRequestSettings(),
        )

    # pylint: disable=no-self-use
    # pylint: disable=no-self-argument

    # DOCKER
    boot_mode: Optional[BootModeEnum] = Field(..., env="SC_BOOT_MODE")

    # LOGGING
    log_level_name: str = Field("DEBUG", env="LOG_LEVEL")

    @validator("log_level_name")
    def match_logging_level(cls, value) -> str:
        try:
            getattr(logging, value.upper())
        except AttributeError as err:
            raise ValueError(f"{value.upper()} is not a valid level") from err
        return value.upper()

    @property
    def loglevel(self) -> int:
        return getattr(logging, self.log_level_name)

    # POSTGRES
    postgres: PGSettings

    client_request: ClientRequestSettings

    # DIRECTOR SERVICE
    director: DirectorSettings

<<<<<<< HEAD
    # Docker Registry
    registry: RegistrySettings

    # SERVICE SERVER (see : https://www.uvicorn.org/settings/)
    host: str = "0.0.0.0"  # nosec
    port: int = 8000
=======
    # fastappi app settings
>>>>>>> 5e506375
    debug: bool = False  # If True, debug tracebacks should be returned on errors.

    # BACKGROUND TASK
    background_task_enabled: bool = True
    background_task_rest_time: PositiveInt = 60
    background_task_wait_after_failure: PositiveInt = 5  # secs
    access_rights_default_product_name: str = "osparc"

    class Config(_CommonConfig):
        env_prefix = ""<|MERGE_RESOLUTION|>--- conflicted
+++ resolved
@@ -100,16 +100,13 @@
     # DIRECTOR SERVICE
     director: DirectorSettings
 
-<<<<<<< HEAD
     # Docker Registry
     registry: RegistrySettings
 
     # SERVICE SERVER (see : https://www.uvicorn.org/settings/)
     host: str = "0.0.0.0"  # nosec
     port: int = 8000
-=======
     # fastappi app settings
->>>>>>> 5e506375
     debug: bool = False  # If True, debug tracebacks should be returned on errors.
 
     # BACKGROUND TASK
