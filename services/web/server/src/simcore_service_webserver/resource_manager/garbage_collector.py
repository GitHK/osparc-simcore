--- conflicted
+++ resolved
@@ -370,15 +370,8 @@
         node_ids = await get_workbench_node_ids_from_project_uuid(app, project_uuid)
         currently_opened_projects_node_ids.update(node_ids)
 
-<<<<<<< HEAD
     running_interactive_services: List[Dict[str, Any]] = await get_services(app)
     logger.info(
-=======
-    running_interactive_services: List[
-        Dict[str, Any]
-    ] = await get_running_interactive_services(app)
-    logger.debug(
->>>>>>> 3ab3bf61
         "Will collect the following: %s",
         [
             (x.get("service_uuid", ""), x.get("service_host", ""))
