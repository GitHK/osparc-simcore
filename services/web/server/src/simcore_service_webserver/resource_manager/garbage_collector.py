--- conflicted
+++ resolved
@@ -11,25 +11,14 @@
 from aioredlock import Aioredlock
 from servicelib.observer import emit
 from servicelib.utils import logged_gather
-<<<<<<< HEAD
-from simcore_service_webserver import users_exceptions
-from simcore_service_webserver.db_models import GroupType
-from simcore_service_webserver.director.director_exceptions import (
-    DirectorException,
-    ServiceNotFoundError,
-)
-from simcore_service_webserver.director_v2 import get_services, stop_service
-from simcore_service_webserver.groups_api import get_group_from_gid
-from simcore_service_webserver.projects.projects_api import (
-=======
+
 
 from .. import users_exceptions
+from ..director_v2 import get_services, stop_service
 from ..db_models import GroupType
-from ..director.director_api import get_running_interactive_services, stop_service
 from ..director.director_exceptions import DirectorException, ServiceNotFoundError
 from ..groups_api import get_group_from_gid
 from ..projects.projects_api import (
->>>>>>> bb62cf8b
     delete_project_from_db,
     get_project_for_user,
     get_workbench_node_ids_from_project_uuid,
@@ -362,13 +351,8 @@
     for interactive_service in running_interactive_services:
         # if not present in DB or not part of currently opened projects, can be removed
         node_id = interactive_service["service_uuid"]
-<<<<<<< HEAD
         # if the node does not exist in any project in the db
         # they can be safely remove it without saving any state
-=======
-        service_host = interactive_service["service_host"]
-        # if the node does not exist in any project in the db, we can safely remove it without saving any state
->>>>>>> bb62cf8b
         if not await is_node_id_present_in_any_project_workbench(app, node_id):
             service_host = interactive_service["service_host"]
             message = (
