--- conflicted
+++ resolved
@@ -570,10 +570,7 @@
     node_uuid = request.match_info.get("node_id")
     try:
         # ensure the project exists
-<<<<<<< HEAD
-=======
-
->>>>>>> 33a26b0d
+
         await projects_api.get_project_for_user(
             request.app,
             project_uuid=project_uuid,
@@ -581,7 +578,6 @@
             include_templates=True,
         )
 
-<<<<<<< HEAD
         # NOTE: for legacy cervices a redirect to director-v0 is made
         reply: Union[Dict, List] = await director_v2.get_service_state(
             app=request.app,
@@ -597,12 +593,11 @@
         # LEGACY-service NODE STATE
         return web.json_response({"data": reply["data"]})
 
-=======
-        node_details = await projects_api.get_project_node(
-            request, project_uuid, user_id, node_uuid
-        )
-        return web.json_response({"data": node_details})
->>>>>>> 33a26b0d
+        # TODO: remove if not needed (SAN impmentaiton)
+        # node_details = await projects_api.get_project_node(
+        #     request, project_uuid, user_id, node_uuid
+        # )
+        # return web.json_response({"data": node_details})
     except ProjectNotFoundError as exc:
         raise web.HTTPNotFound(reason=f"Project {project_uuid} not found") from exc
 
