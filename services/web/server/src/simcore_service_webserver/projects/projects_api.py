""" Interface to other subsystems

    - Data validation
    - Operations on projects
        - are NOT handlers, therefore do not return web.Response
        - return data and successful HTTP responses (or raise them)
        - upon failure raise errors that can be also HTTP reponses
"""
# pylint: disable=too-many-arguments

import json
import logging
from collections import defaultdict
from contextlib import suppress
from pprint import pformat
from typing import Any, Dict, List, Optional, Set, Tuple
from uuid import uuid4

from aiohttp import web
<<<<<<< HEAD
from yarl import URL
=======

>>>>>>> 9254ae5a
from models_library.projects_state import (
    Owner,
    ProjectLocked,
    ProjectRunningState,
    ProjectState,
    RunningState,
)
from servicelib.application_keys import APP_JSONSCHEMA_SPECS_KEY
from servicelib.jsonschema_validation import validate_instance
from servicelib.observer import observe
from servicelib.utils import fire_and_forget_task, logged_gather
from simcore_service_webserver.director import director_exceptions

from ..director import director_api
from ..director_v2 import (
    delete_pipeline,
    get_computation_task,
    request_retrieve_dyn_service,
    start_service
)
from ..resource_manager.websocket_manager import managed_resource
from ..socketio.events import (
    SOCKET_IO_NODE_UPDATED_EVENT,
    SOCKET_IO_PROJECT_UPDATED_EVENT,
    post_group_messages,
)
from ..storage_api import (
    delete_data_folders_of_project,
    delete_data_folders_of_project_node,
)
from ..users_api import get_user_name, is_user_guest
from .config import CONFIG_SECTION_NAME
from .projects_db import APP_PROJECT_DBAPI

log = logging.getLogger(__name__)


def _is_node_dynamic(node_key: str) -> bool:
    return "/dynamic/" in node_key


def validate_project(app: web.Application, project: Dict):
    project_schema = app[APP_JSONSCHEMA_SPECS_KEY][CONFIG_SECTION_NAME]
    validate_instance(project, project_schema)  # TODO: handl


async def get_project_for_user(
    app: web.Application,
    project_uuid: str,
    user_id: int,
    *,
    include_templates: bool = False,
    include_state: bool = False,
) -> Dict:
    """Returns a VALID project accessible to user

    :raises web.HTTPNotFound: if no match found
    :return: schema-compliant project data
    :rtype: Dict
    """
    db = app[APP_PROJECT_DBAPI]

    project: Dict = {}
    is_template = False
    if include_templates:
        project = await db.get_template_project(project_uuid)
        is_template = bool(project)

    if not project:
        project = await db.get_user_project(user_id, project_uuid)

    # adds state if it is not a template
    if include_state:
        project = await add_project_states_for_user(user_id, project, is_template, app)

    # TODO: how to handle when database has an invalid project schema???
    # Notice that db model does not include a check on project schema.
    validate_project(app, project)
    return project


# NOTE: Needs refactoring after access-layer in storage. DO NOT USE but keep
#       here since it documents well the concept
#
# async def clone_project(
#     request: web.Request, project: Dict, user_id: int, forced_copy_project_id: str = ""
# ) -> Dict:
#     """Clones both document and data folders of a project
#
#     - document
#         - get new identifiers for project and nodes
#     - data folders
#         - folder name composes as project_uuid/node_uuid
#         - data is deep-copied to new folder corresponding to new identifiers
#         - managed by storage uservice
#     """
#     cloned_project, nodes_map = clone_project_document(project, forced_copy_project_id)
#
#     updated_project = await copy_data_folders_from_project(
#         request.app, project, cloned_project, nodes_map, user_id
#     )
#
#     return updated_project


def _extract_dns_without_default_port(url: URL) -> str:
    port = "" if url.port == 80 else f":{url.port}"
    return f"{url.host}{port}"


async def start_project_interactive_services(
    request: web.Request, project: Dict, user_id: str
) -> None:
    # first get the services if they already exist
    log.debug(
        "getting running interactive services of project %s for user %s",
        project["uuid"],
        user_id,
    )
    running_services = await director_api.get_running_interactive_services(
        request.app, user_id, project["uuid"]
    )
    log.debug("Running services %s", running_services)

    running_service_uuids = [x["service_uuid"] for x in running_services]
    # now start them if needed
    project_needed_services = {
        service_uuid: service
        for service_uuid, service in project["workbench"].items()
        if _is_node_dynamic(service["key"])
        and service_uuid not in running_service_uuids
    }
    log.debug("Services to start %s", project_needed_services)

    start_service_tasks = [
        start_service(
            request.app,
            user_id=user_id,
            project_id=project["uuid"],
            service_key=service["key"],
            service_version=service["version"],
            service_uuid=service_uuid,
            request_dns=_extract_dns_without_default_port(request.url),
            request_scheme=request.url.scheme,
        )
        for service_uuid, service in project_needed_services.items()
    ]

    result = await logged_gather(*start_service_tasks, reraise=True)
    log.debug("Services start result %s", result)
    for entry in result:
        # if the status is present in the results fo the start_service
        # it means that the API call failed
        # also it is enforced that the status is different from 200 OK
        if "status" not in entry:
            continue

        if entry["status"] != 200:
            log.error("Error while starting dynamic service %s", entry)


async def delete_project(app: web.Application, project_uuid: str, user_id: int) -> None:
    await delete_project_from_db(app, project_uuid, user_id)

    async def remove_services_and_data():
        await remove_project_interactive_services(user_id, project_uuid, app)
        await delete_project_data(app, project_uuid, user_id)

    fire_and_forget_task(remove_services_and_data())


## PROJECT NODES -----------------------------------------------------


@observe(event="SIGNAL_PROJECT_CLOSE")
async def remove_project_interactive_services(
    user_id: Optional[int], project_uuid: Optional[str], app: web.Application
) -> None:
    # save the state if the user is not a guest. if we do not know we save in any case.
    with suppress(director_exceptions.DirectorException):
        # here director exceptions are suppressed. in case the service is not found to preserve old behavior
        await director_api.stop_services(
            app=app,
            user_id=user_id,
            project_id=project_uuid,
            save_state=not await is_user_guest(app, user_id) if user_id else True,
        )


async def delete_project_data(
    app: web.Application, project_uuid: str, user_id: int
) -> None:
    # requests storage to delete all project's stored data
    await delete_data_folders_of_project(app, project_uuid, user_id)


async def delete_project_from_db(
    app: web.Application, project_uuid: str, user_id: int
) -> None:
    db = app[APP_PROJECT_DBAPI]
    await delete_pipeline(app, user_id, project_uuid)
    await db.delete_user_project(user_id, project_uuid)
    # requests storage to delete all project's stored data
    await delete_data_folders_of_project(app, project_uuid, user_id)


async def add_project_node(
    request: web.Request,
    project_uuid: str,
    user_id: int,
    service_key: str,
    service_version: str,
    service_id: Optional[str],
) -> str:
    log.debug(
        "starting node %s:%s in project %s for user %s",
        service_key,
        service_version,
        project_uuid,
        user_id,
    )
    node_uuid = service_id if service_id else str(uuid4())
    if _is_node_dynamic(service_key):
        await director_api.start_service(
            request.app,
            user_id,
            project_uuid,
            service_key,
            service_version,
            node_uuid,
            _extract_dns_without_default_port(request.url),
            request.url.scheme,
        )
    return node_uuid


async def get_project_node(
    request: web.Request, project_uuid: str, user_id: int, node_id: str
):
    log.debug(
        "getting node %s in project %s for user %s", node_id, project_uuid, user_id
    )

    list_of_interactive_services = await director_api.get_running_interactive_services(
        request.app, project_id=project_uuid, user_id=user_id
    )
    # get the project if it is running
    for service in list_of_interactive_services:
        if service["service_uuid"] == node_id:
            return service
    # the service is not running, it's a computational service maybe
    # TODO: find out if computational service is running if not throw a 404 since it's not around
    return {"service_uuid": node_id, "service_state": "idle"}


async def delete_project_node(
    request: web.Request, project_uuid: str, user_id: int, node_uuid: str
) -> None:
    log.debug(
        "deleting node %s in project %s for user %s", node_uuid, project_uuid, user_id
    )

    list_of_services = await director_api.get_running_interactive_services(
        request.app, project_id=project_uuid, user_id=user_id
    )
    # stop the service if it is running
    for service in list_of_services:
        if service["service_uuid"] == node_uuid:
            # no need to save the state of the node when deleting it
            await director_api.stop_service(request.app, node_uuid, save_state=False)
            break
    # remove its data if any
    await delete_data_folders_of_project_node(
        request.app, project_uuid, node_uuid, user_id
    )


async def update_project_node_state(
    app: web.Application, user_id: int, project_id: str, node_id: str, new_state: str
) -> Dict:
    log.debug(
        "updating node %s current state in project %s for user %s",
        node_id,
        project_id,
        user_id,
    )
    partial_workbench_data = {
        node_id: {"state": {"currentStatus": new_state}},
    }
    if RunningState(new_state) in [
        RunningState.PUBLISHED,
        RunningState.PENDING,
        RunningState.STARTED,
    ]:
        partial_workbench_data[node_id]["progress"] = 0
    elif RunningState(new_state) in [RunningState.SUCCESS, RunningState.FAILED]:
        partial_workbench_data[node_id]["progress"] = 100

    db = app[APP_PROJECT_DBAPI]
    updated_project, _ = await db.patch_user_project_workbench(
        partial_workbench_data=partial_workbench_data,
        user_id=user_id,
        project_uuid=project_id,
    )
    updated_project = await add_project_states_for_user(
        user_id=user_id, project=updated_project, is_template=False, app=app
    )
    return updated_project


async def update_project_node_progress(
    app: web.Application, user_id: int, project_id: str, node_id: str, progress: float
) -> Optional[Dict]:
    log.debug(
        "updating node %s progress in project %s for user %s with %s",
        node_id,
        project_id,
        user_id,
        progress,
    )
    partial_workbench_data = {
        node_id: {"progress": int(100.0 * float(progress) + 0.5)},
    }
    db = app[APP_PROJECT_DBAPI]
    updated_project, _ = await db.patch_user_project_workbench(
        partial_workbench_data=partial_workbench_data,
        user_id=user_id,
        project_uuid=project_id,
    )
    updated_project = await add_project_states_for_user(
        user_id=user_id, project=updated_project, is_template=False, app=app
    )
    return updated_project


async def update_project_node_outputs(
    app: web.Application,
    user_id: int,
    project_id: str,
    node_id: str,
    new_outputs: Optional[Dict],
    new_run_hash: Optional[str],
) -> Tuple[Dict, List[str]]:
    """
    Updates outputs of a given node in a project with 'data'
    """
    log.debug(
        "updating node %s outputs in project %s for user %s with %s: run_hash [%s]",
        node_id,
        project_id,
        user_id,
        pformat(new_outputs),
        new_run_hash,
    )
    new_outputs: Dict[str, Any] = new_outputs or {}

    partial_workbench_data = {
        node_id: {"outputs": new_outputs, "runHash": new_run_hash},
    }

    db = app[APP_PROJECT_DBAPI]
    updated_project, changed_entries = await db.patch_user_project_workbench(
        partial_workbench_data=partial_workbench_data,
        user_id=user_id,
        project_uuid=project_id,
    )
    log.debug(
        "patched project %s, following entries changed: %s",
        project_id,
        pformat(changed_entries),
    )
    updated_project = await add_project_states_for_user(
        user_id=user_id, project=updated_project, is_template=False, app=app
    )

    # changed entries come in the form of {node_uuid: {outputs: {changed_key1: value1, changed_key2: value2}}}
    # we do want only the key names
    changed_keys = changed_entries.get(node_id, {}).get("outputs", {}).keys()
    return updated_project, changed_keys


async def get_workbench_node_ids_from_project_uuid(
    app: web.Application,
    project_uuid: str,
) -> Set[str]:
    """Returns a set with all the node_ids from a project's workbench"""
    db = app[APP_PROJECT_DBAPI]
    return await db.get_all_node_ids_from_workbenches(project_uuid)


async def is_node_id_present_in_any_project_workbench(
    app: web.Application,
    node_id: str,
) -> bool:
    """If the node_id is presnet in one of the projects' workbenche returns True"""
    db = app[APP_PROJECT_DBAPI]
    return node_id in await db.get_all_node_ids_from_workbenches()


async def notify_project_state_update(app: web.Application, project: Dict) -> None:
    rooms_to_notify = [
        f"{gid}" for gid, rights in project["accessRights"].items() if rights["read"]
    ]

    messages = {
        SOCKET_IO_PROJECT_UPDATED_EVENT: {
            "project_uuid": project["uuid"],
            "data": project["state"],
        }
    }

    for room in rooms_to_notify:
        await post_group_messages(app, room, messages)


async def notify_project_node_update(
    app: web.Application, project: Dict, node_id: str
) -> None:
    rooms_to_notify = [
        f"{gid}" for gid, rights in project["accessRights"].items() if rights["read"]
    ]

    messages = {
        SOCKET_IO_NODE_UPDATED_EVENT: {
            "Node": node_id,
            "data": project["workbench"][node_id],
        }
    }

    for room in rooms_to_notify:
        await post_group_messages(app, room, messages)


async def post_trigger_connected_service_retrieve(**kwargs) -> None:
    await fire_and_forget_task(trigger_connected_service_retrieve(**kwargs))


async def trigger_connected_service_retrieve(
    app: web.Application, project: Dict, updated_node_uuid: str, changed_keys: List[str]
) -> None:
    workbench = project["workbench"]
    nodes_keys_to_update: Dict[str, List[str]] = defaultdict(list)
    # find the nodes that need to retrieve data
    for node_uuid, node in workbench.items():
        # check this node is dynamic
        if not _is_node_dynamic(node["key"]):
            continue

        # check whether this node has our updated node as linked inputs
        node_inputs = node.get("inputs", {})
        for port_key, port_value in node_inputs.items():
            # we look for node port links, not values
            if not isinstance(port_value, dict):
                continue

            input_node_uuid = port_value.get("nodeUuid")
            if input_node_uuid != updated_node_uuid:
                continue
            # so this node is linked to the updated one, now check if the port was changed?
            linked_input_port = port_value.get("output")
            if linked_input_port in changed_keys:
                nodes_keys_to_update[node_uuid].append(port_key)

    # call /retrieve on the nodes
    update_tasks = [
        request_retrieve_dyn_service(app, node, keys)
        for node, keys in nodes_keys_to_update.items()
    ]
    await logged_gather(*update_tasks)


# PROJECT STATE -------------------------------------------------------------------


async def _get_project_lock_state(
    user_id: int, project_uuid: str, app: web.Application
) -> ProjectLocked:
    with managed_resource(user_id, None, app) as rt:
        # checks who is using it
        users_of_project = await rt.find_users_of_resource("project_id", project_uuid)
        usernames = [await get_user_name(app, uid) for uid in set(users_of_project)]

        # currently not possible to have more than 1
        assert len(usernames) <= 1  # nosec

        # based on usage, sets an state
        is_locked: bool = len(usernames) > 0
        if is_locked:
            return ProjectLocked(
                value=is_locked,
                owner=Owner(user_id=users_of_project[0], **usernames[0]),
            )
        return ProjectLocked(value=is_locked)


async def add_project_states_for_user(
    user_id: int, project: Dict[str, Any], is_template: bool, app: web.Application
) -> Dict[str, Any]:

    lock_state = ProjectLocked(value=False)
    running_state = RunningState.UNKNOWN
    if not is_template:
        lock_state, computation_task = await logged_gather(
            _get_project_lock_state(user_id, project["uuid"], app),
            get_computation_task(app, user_id, project["uuid"]),
        )

        if computation_task:
            # get the running state
            running_state = computation_task.state
            # get the nodes individual states
            for (
                node_id,
                node_state,
            ) in computation_task.pipeline_details.node_states.items():
                prj_node = project["workbench"].get(str(node_id))
                if prj_node is None:
                    continue
                node_state_dict = json.loads(
                    node_state.json(by_alias=True, exclude_unset=True)
                )
                prj_node.setdefault("state", {}).update(node_state_dict)

    project["state"] = ProjectState(
        locked=lock_state, state=ProjectRunningState(value=running_state)
    ).dict(by_alias=True, exclude_unset=True)
    return project<|MERGE_RESOLUTION|>--- conflicted
+++ resolved
@@ -17,11 +17,8 @@
 from uuid import uuid4
 
 from aiohttp import web
-<<<<<<< HEAD
 from yarl import URL
-=======
-
->>>>>>> 9254ae5a
+
 from models_library.projects_state import (
     Owner,
     ProjectLocked,
@@ -40,7 +37,7 @@
     delete_pipeline,
     get_computation_task,
     request_retrieve_dyn_service,
-    start_service
+    start_service,
 )
 from ..resource_manager.websocket_manager import managed_resource
 from ..socketio.events import (
