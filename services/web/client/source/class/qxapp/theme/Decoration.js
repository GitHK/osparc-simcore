--- conflicted
+++ resolved
@@ -115,15 +115,12 @@
         transitionDuration: "0.2s",
         transitionTimingFunction: "ease-in"
       }
-<<<<<<< HEAD
-=======
     },
 
     "no-border": {
       style: {
         width: 0
       }
->>>>>>> 6b1a26e0
     }
   }
 });