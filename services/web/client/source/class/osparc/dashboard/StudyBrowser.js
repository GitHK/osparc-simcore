--- conflicted
+++ resolved
@@ -568,15 +568,7 @@
     __getPermissionsMenuButton: function(studyData) {
       const permissionsButton = new qx.ui.menu.Button(this.tr("Permissions"));
       permissionsButton.addListener("execute", () => {
-<<<<<<< HEAD
-        const permissionsView = osparc.studycard.Utils.openAccessRights(studyData);
-        permissionsView.addListener("updateStudy", e => {
-          const studyId = e.getData();
-          this._reloadStudy(studyId);
-        }, this);
-=======
         this.__openPermissions(studyData);
->>>>>>> ba60b123
       }, this);
       return permissionsButton;
     },
@@ -594,9 +586,7 @@
     },
 
     __openPermissions: function(studyData) {
-      const permissionsView = new osparc.component.export.StudyPermissions(studyData);
-      const title = this.tr("Share with Collaborators and Organizations");
-      osparc.ui.window.Window.popUpInWindow(permissionsView, title, 400, 300);
+      const permissionsView = osparc.studycard.Utils.openAccessRights(studyData);
       permissionsView.addListener("updateStudy", e => {
         const studyId = e.getData();
         this._reloadStudy(studyId);
