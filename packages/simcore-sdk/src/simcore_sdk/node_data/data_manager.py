import logging
from pathlib import Path
from shutil import move
from tempfile import TemporaryDirectory
from typing import Optional, Union

from simcore_sdk.node_ports import config, filemanager
from servicelib.archiving_utils import archive_dir, unarchive_dir

log = logging.getLogger(__name__)


def _create_s3_object(file_path: Union[Path, str]) -> str:
    file_name = file_path.name if isinstance(file_path, Path) else file_path
    return f"{config.PROJECT_ID}/{config.NODE_UUID}/{file_name}"


async def _push_file(file_path: Path, rename_to: Optional[str]):
    store_id = 0  # this is for simcore.s3
    s3_object = _create_s3_object(rename_to if rename_to else file_path)
    log.info("uploading %s to S3 to %s...", file_path.name, s3_object)
    await filemanager.upload_file(
        store_id=store_id, s3_object=s3_object, local_file_path=file_path
    )
    log.info("%s successfuly uploaded", file_path)


async def push(file_or_folder: Path, rename_to: Optional[str] = None):
    if file_or_folder.is_file():
        return await _push_file(file_or_folder, rename_to)
    # we have a folder, so we create a compressed file
    with TemporaryDirectory() as tmp_dir_name:
        log.info("compressing %s into %s...", file_or_folder.name, tmp_dir_name)
        # compress the files
        archive_file_path = Path(tmp_dir_name) / (
            "%s.zip" % (rename_to if rename_to else file_or_folder.stem)
        )
        await archive_dir(
            dir_to_compress=file_or_folder,
            destination=archive_file_path,
            compress=False,  # disabling compression for faster speeds
            store_relative_path=True,
        )
        return await _push_file(archive_file_path, None)


async def _pull_file(file_path: Path):
    s3_object = _create_s3_object(file_path)
    log.info("pulling data from %s to %s...", s3_object, file_path)
    downloaded_file = await filemanager.download_file_from_s3(
        store_id=0, s3_object=s3_object, local_folder=file_path.parent
    )
    if downloaded_file != file_path:
        if file_path.exists():
            file_path.unlink()
        move(downloaded_file, file_path)
    log.info("%s successfuly pulled", file_path)


async def pull(file_or_folder: Path):
    if file_or_folder.is_file():
        return await _pull_file(file_or_folder)
    # we have a folder, so we need somewhere to extract it to
    with TemporaryDirectory() as tmp_dir_name:
        archive_file = Path(tmp_dir_name) / "{}.zip".format(file_or_folder.stem)
        await _pull_file(archive_file)
        log.info("extracting data from %s", archive_file)
        await unarchive_dir(
            archive_to_extract=str(archive_file), destination_folder=file_or_folder
        )
        log.info("extraction completed")


async def is_file_present_in_storage(file_path: Path) -> bool:
    """
    :retruns True if an entry is present inside the files_metadata else False
    """
    return await filemanager.entry_exists(
<<<<<<< HEAD
=======

>>>>>>> b4384a30
        store_id=0,  # this is for simcore.s3
        s3_object=_create_s3_object(file_path),
    )
<|MERGE_RESOLUTION|>--- conflicted
+++ resolved
@@ -1,85 +1,81 @@
-import logging
-from pathlib import Path
-from shutil import move
-from tempfile import TemporaryDirectory
-from typing import Optional, Union
-
-from simcore_sdk.node_ports import config, filemanager
-from servicelib.archiving_utils import archive_dir, unarchive_dir
-
-log = logging.getLogger(__name__)
-
-
-def _create_s3_object(file_path: Union[Path, str]) -> str:
-    file_name = file_path.name if isinstance(file_path, Path) else file_path
-    return f"{config.PROJECT_ID}/{config.NODE_UUID}/{file_name}"
-
-
-async def _push_file(file_path: Path, rename_to: Optional[str]):
-    store_id = 0  # this is for simcore.s3
-    s3_object = _create_s3_object(rename_to if rename_to else file_path)
-    log.info("uploading %s to S3 to %s...", file_path.name, s3_object)
-    await filemanager.upload_file(
-        store_id=store_id, s3_object=s3_object, local_file_path=file_path
-    )
-    log.info("%s successfuly uploaded", file_path)
-
-
-async def push(file_or_folder: Path, rename_to: Optional[str] = None):
-    if file_or_folder.is_file():
-        return await _push_file(file_or_folder, rename_to)
-    # we have a folder, so we create a compressed file
-    with TemporaryDirectory() as tmp_dir_name:
-        log.info("compressing %s into %s...", file_or_folder.name, tmp_dir_name)
-        # compress the files
-        archive_file_path = Path(tmp_dir_name) / (
-            "%s.zip" % (rename_to if rename_to else file_or_folder.stem)
-        )
-        await archive_dir(
-            dir_to_compress=file_or_folder,
-            destination=archive_file_path,
-            compress=False,  # disabling compression for faster speeds
-            store_relative_path=True,
-        )
-        return await _push_file(archive_file_path, None)
-
-
-async def _pull_file(file_path: Path):
-    s3_object = _create_s3_object(file_path)
-    log.info("pulling data from %s to %s...", s3_object, file_path)
-    downloaded_file = await filemanager.download_file_from_s3(
-        store_id=0, s3_object=s3_object, local_folder=file_path.parent
-    )
-    if downloaded_file != file_path:
-        if file_path.exists():
-            file_path.unlink()
-        move(downloaded_file, file_path)
-    log.info("%s successfuly pulled", file_path)
-
-
-async def pull(file_or_folder: Path):
-    if file_or_folder.is_file():
-        return await _pull_file(file_or_folder)
-    # we have a folder, so we need somewhere to extract it to
-    with TemporaryDirectory() as tmp_dir_name:
-        archive_file = Path(tmp_dir_name) / "{}.zip".format(file_or_folder.stem)
-        await _pull_file(archive_file)
-        log.info("extracting data from %s", archive_file)
-        await unarchive_dir(
-            archive_to_extract=str(archive_file), destination_folder=file_or_folder
-        )
-        log.info("extraction completed")
-
-
-async def is_file_present_in_storage(file_path: Path) -> bool:
-    """
-    :retruns True if an entry is present inside the files_metadata else False
-    """
-    return await filemanager.entry_exists(
-<<<<<<< HEAD
-=======
-
->>>>>>> b4384a30
-        store_id=0,  # this is for simcore.s3
-        s3_object=_create_s3_object(file_path),
-    )
+import logging
+from pathlib import Path
+from shutil import move
+from tempfile import TemporaryDirectory
+from typing import Optional, Union
+
+from simcore_sdk.node_ports import config, filemanager
+from servicelib.archiving_utils import archive_dir, unarchive_dir
+
+log = logging.getLogger(__name__)
+
+
+def _create_s3_object(file_path: Union[Path, str]) -> str:
+    file_name = file_path.name if isinstance(file_path, Path) else file_path
+    return f"{config.PROJECT_ID}/{config.NODE_UUID}/{file_name}"
+
+
+async def _push_file(file_path: Path, rename_to: Optional[str]):
+    store_id = 0  # this is for simcore.s3
+    s3_object = _create_s3_object(rename_to if rename_to else file_path)
+    log.info("uploading %s to S3 to %s...", file_path.name, s3_object)
+    await filemanager.upload_file(
+        store_id=store_id, s3_object=s3_object, local_file_path=file_path
+    )
+    log.info("%s successfuly uploaded", file_path)
+
+
+async def push(file_or_folder: Path, rename_to: Optional[str] = None):
+    if file_or_folder.is_file():
+        return await _push_file(file_or_folder, rename_to)
+    # we have a folder, so we create a compressed file
+    with TemporaryDirectory() as tmp_dir_name:
+        log.info("compressing %s into %s...", file_or_folder.name, tmp_dir_name)
+        # compress the files
+        archive_file_path = Path(tmp_dir_name) / (
+            "%s.zip" % (rename_to if rename_to else file_or_folder.stem)
+        )
+        await archive_dir(
+            dir_to_compress=file_or_folder,
+            destination=archive_file_path,
+            compress=False,  # disabling compression for faster speeds
+            store_relative_path=True,
+        )
+        return await _push_file(archive_file_path, None)
+
+
+async def _pull_file(file_path: Path):
+    s3_object = _create_s3_object(file_path)
+    log.info("pulling data from %s to %s...", s3_object, file_path)
+    downloaded_file = await filemanager.download_file_from_s3(
+        store_id=0, s3_object=s3_object, local_folder=file_path.parent
+    )
+    if downloaded_file != file_path:
+        if file_path.exists():
+            file_path.unlink()
+        move(downloaded_file, file_path)
+    log.info("%s successfuly pulled", file_path)
+
+
+async def pull(file_or_folder: Path):
+    if file_or_folder.is_file():
+        return await _pull_file(file_or_folder)
+    # we have a folder, so we need somewhere to extract it to
+    with TemporaryDirectory() as tmp_dir_name:
+        archive_file = Path(tmp_dir_name) / "{}.zip".format(file_or_folder.stem)
+        await _pull_file(archive_file)
+        log.info("extracting data from %s", archive_file)
+        await unarchive_dir(
+            archive_to_extract=str(archive_file), destination_folder=file_or_folder
+        )
+        log.info("extraction completed")
+
+
+async def is_file_present_in_storage(file_path: Path) -> bool:
+    """
+    :retruns True if an entry is present inside the files_metadata else False
+    """
+    return await filemanager.entry_exists(
+        store_id=0,  # this is for simcore.s3
+        s3_object=_create_s3_object(file_path),
+    )